--- conflicted
+++ resolved
@@ -94,11 +94,7 @@
                 },
                 {
                     "name": "listar_modelos",
-<<<<<<< HEAD
                     "description": "List vehicle models. If you want models from specific brands, provide the 'brands' parameter as a list of brand names. To list models from all brands, omit the 'brands' parameter or pass an empty list.\n\nExamples:\n- All models: {}\n- Only Ford and Toyota: {\"brands\": [\"Ford\", \"Toyota\"]}",
-=======
-                    "description": "List vehicle models, optionally filtered by brands.\n\nTo list models of all brands, omit the 'brands' parameter or pass an empty list.\nExample 1: List all models (any brand):\n{ }\n\nExample 2: List models for specific brands (e.g., Ford and Toyota):\n{\n  \"brands\": [\"Ford\", \"Toyota\"]\n}\n\nIf you want to see all available models, simply do not specify the 'brands' parameter.",
->>>>>>> 5d2f6f32
                     "inputSchema": {
                         "type": "object",
                         "properties": {
