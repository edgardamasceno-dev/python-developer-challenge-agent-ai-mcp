--- conflicted
+++ resolved
@@ -81,14 +81,10 @@
 
 class PriceRangeOut(BaseModel):
     min_price: float
-<<<<<<< HEAD
-    max_price: float 
+    max_price: float
 
 class ColorListOut(BaseModel):
-    cores: List[str] 
-=======
-    max_price: float
->>>>>>> 5d2f6f32
+    cores: List[str]
 
 class KmRangeOut(BaseModel):
     min_km: int
